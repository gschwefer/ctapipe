--- conflicted
+++ resolved
@@ -137,7 +137,7 @@
   url={https://heasarc.gsfc.nasa.gov/W3Browse/star-catalog/bsc5p.html},
 }
 
-<<<<<<< HEAD
+
 @article{startracker,
 	author={Abe, K. and others},
   title={Star tracking for pointing determination of Imaging Atmospheric Cherenkov Telescopes - Application to the Large-Sized Telescope of the Cherenkov Telescope Array},
@@ -146,7 +146,8 @@
 	year={2023},
 	volume={679},
 	pages={A90},
-=======
+
+
 @manual{ctao-software-standards,
   title={Software Programming Standards},
   number={CTA-STD-OSO-000000-0001},
@@ -154,5 +155,4 @@
   year=2024,
   institution={CTAO},
   url={https://redmine.cta-observatory.org/dmsf/files/8628/view},
->>>>>>> 055b62b5
 }