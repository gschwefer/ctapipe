"""
Calibration for MC (simtelarray) files.

The interpolation of the pulse shape and the adc2pe conversion in this module
are the same to their corresponding ones in
- read_hess.c
- reconstruct.c
in hessioxxx software package.

Notes
-----
Input MC version = prod2. For future MC versions the calibration
function might be different for each camera type.
"""
import argparse

import numpy as np
from ctapipe.io import CameraGeometry
from astropy import log
from scipy import interp
from .integrators import integrator_switch, integrators_requiring_geom, \
    integrator_dict


def calibration_arguments():
    """
    Obtain an argparser with the arguments for the MC calibration.

    Returns
    -------
    parser
        MC calibration argparser
    ns : `argparse.Namespace`
        Namespace containing the correction for default values so they use
        a custom Action
    """

    integrators = ""
    int_dict, inverted = integrator_dict()
    for key, value in int_dict.items():
        integrators += " - {} = {}\n".format(key, value)

    class IntegratorAction(argparse.Action):
        def __call__(self, parser0, namespace, values, option_string=None):
            setattr(namespace, self.dest, int_dict[values])

    parser = argparse.ArgumentParser(
        formatter_class=argparse.ArgumentDefaultsHelpFormatter)

    action = parser.add_argument('--integrator', dest='integrator',
                                 action=IntegratorAction,
                                 default=5, type=int, choices=int_dict.keys(),
                                 help='which integration scheme should be '
                                      'used to extract the '
                                      'charge? \n{}'.format(integrators))
    # Convert default using IntegratorAction
    ns = argparse.Namespace()
    action(parser, ns, action.default)

    parser.add_argument('--integration-window', dest='integration_window',
                        action='store', default=[7, 3], nargs=2, type=int,
                        help='Set integration window width and offset (to '
                             'before the peak) respectively, '
                             'e.g. --integration-window 7 3')
    parser.add_argument('--integration-sigamp', dest='integration_sigamp',
                        action='store', nargs='+', type=int, default=[2, 4],
                        help='Amplitude in ADC counts above pedestal at which '
                             'a signal is considered as significant, and used '
                             'for peak finding. '
                             '(separate for high gain/low gain), '
                             'e.g. --integration-sigamp 2 4')
    parser.add_argument('--integration-clip_amp', dest='integration_clip_amp',
                        action='store', type=int, default=None,
                        help='Amplitude in p.e. above which the signal is '
                             'clipped.')
    parser.add_argument('--integration-lwt', dest='integration_lwt',
                        action='store', type=int, default=0,
                        help='Weight of the local pixel (0: peak from '
                             'neighbours only, 1: local pixel counts as much '
                             'as any neighbour)')
    parser.add_argument('--integration-calib_scale',
                        dest='integration_calib_scale',
                        action='store', type=float, default=0.92,
                        help='Used for conversion from ADC to pe. Identical '
                             'to global variable CALIB_SCALE in '
                             'reconstruct.c in hessioxxx software package. '
                             'The required value changes between '
                             'cameras (HESS = 0.92, GCT = 1.05).')

    return parser, ns


def set_integration_correction(event, telid, params):
    """
    Obtain the integration correction for the window specified

    Parameters
    ----------
    event : container
        A `ctapipe` event container
    telid : int
        telescope id
    params : dict
        REQUIRED:

        params['integration_window'] - Integration window size and shift of
        integration window centre

        (adapted such that window fits into readout).

    Returns
    -------
    correction : float
        Value of the integration correction for this instrument \n
    """

    try:
        if 'integration_window' not in params:
            raise KeyError()
    except KeyError:
        log.exception("[ERROR] missing required params")
        raise

    tel =  event.dl0.tel[telid]
    mctel = event.mc.tel[telid]
    num_channels = event.inst.num_channels[telid]
    num_samples = event.inst.num_samples[telid]

    # Reference pulse parameters
    refshapes = np.array(list(mctel.reference_pulse_shape.values()))
    refstep = mctel.meta['refstep']
    nrefstep = len(refshapes[0]) # mctel.lrefshape
    x = np.arange(0, refstep*nrefstep, refstep)
    y = refshapes[num_channels-1]
    refipeak = np.argmax(y)

    # Sampling pulse parameters
    time_slice = mctel.time_slice
    x1 = np.arange(0, refstep*nrefstep, time_slice)
    y1 = interp(x1, x, y)
    ipeak = np.argmin(np.abs(x1-x[refipeak]))

    # Check window is within readout
    window = params['integration_window'][0]
    shift = params['integration_window'][1]
    start = ipeak - shift
    if window > num_samples:
        window = num_samples
    if start < 0:
        start = 0
    if start + window > num_samples:
        start = num_samples - window

    correction = round((sum(y) * refstep) / (sum(y1[start:start + window]) *
                                             time_slice), 7)

    return correction


def calibrate_amplitude_mc(event, charge, telid, params):
    """
    Convert charge from ADC counts to photo-electrons

    Parameters
    ----------
    event : container
        A `ctapipe` event container
    charge : ndarray
        array of pixels with integrated charge [ADC counts]
        (pedestal substracted)
    telid : int
        telescope id
    params : dict
        OPTIONAL:

        params['integration_clip_amp'] - Amplitude in p.e. above which the
        signal is clipped.

        params['integration_calib_scale'] : Identical to global variable
        CALIB_SCALE in reconstruct.c in hessioxxx software package. 0.92 is
        the default value (corresponds to HESS). The required value changes
        between cameras (GCT = 1.05).

    Returns
    -------
    pe : ndarray
        array of pixels with integrated charge [photo-electrons]
        (pedestal substracted)
    """

    calib = event.mc.tel[telid].dc_to_pe

    pe = charge * calib
    # TODO: add clever calib for prod3 and LG channel

    if "integration_clip_amp" in params and params["integration_clip_amp"]:
        pe[np.where(pe > params["integration_clip_amp"])] = \
            params["integration_clip_amp"]
    if "integration_calib_scale" not in params:
        # Store default value into mutable dict, so it is preserved
        params["integration_calib_scale"] = 0.92  # Correct value for HESS
        log.info("[calib] Default calib_scale set: {}"
                 .format(params["integration_calib_scale"]))
    calib_scale = params["integration_calib_scale"]

    """
    pe_pix is in units of 'mean photo-electrons'
    (unit = mean p.e. signal.).
    We convert to experimentalist's 'peak photo-electrons'
    now (unit = most probable p.e. signal after experimental resolution).
    Keep in mind: peak(10 p.e.) != 10*peak(1 p.e.)
    """
    scaled_pe = pe * calib_scale
    # TODO: create dict of CALIB_SCALE for every instrument

    return scaled_pe


def integration_mc(event, telid, params, geom=None):
    """
    Generic integrator for mc files. Calls the integrator_switch for actual
    integration. Subtracts the pedestal and applies the integration correction.

    Parameters
    ----------
    event : container
        A `ctapipe` event container
    telid : int
        telescope id
    params : dict
        REQUIRED:

        params['integrator'] - Integration scheme

        params['integration_window'] - Integration window size and shift of
        integration window centre

        (adapted such that window fits into readout).

        OPTIONAL:

        params['integration_sigamp'] - Amplitude in ADC counts above pedestal
        at which a signal is considered as significant (separate for
        high gain/low gain).
    geom : `ctapipe.io.CameraGeometry`
        geometry of the camera's pixels. Leave as None for automatic
        calculation when it is required.

    Returns
    -------
    charge : ndarray
        array of pixels with integrated charge [ADC counts]
        (pedestal substracted)
    integration_window : ndarray
        bool array of same shape as data. Specified which samples are included
        in the integration window
    data_ped : ndarray
        pedestal subtracted data
    peakpos : ndarray
        position of the peak as determined by the peak-finding algorithm
        for each pixel and channel
    """

    # Obtain the data
    num_samples = event.inst.num_samples[telid]

    # KPK: addd this if statement since ASTRI data failed (only 1
    # sample). Is that the correct way to fix it?
    if num_samples == 1:
        data = np.array(list(event.dl0.tel[telid].adc_sums.values()))
        data = data[:,:,np.newaxis]
    else:
        # TODO: the following line converts the structure into a 3D array where the third dimensions is the channel. Should we simply store it that way rathre than a dict by channel? (also this is not a fast operation)
        data = np.array(list(event.dl0.tel[telid].adc_samples.values()))
        
    ped = event.mc.tel[telid].pedestal # monte-carlo pedstal
    data_ped = data - np.atleast_3d(ped/num_samples)
    int_dict, inverted = integrator_dict()
    if geom is None and inverted[params['integrator']]\
            in integrators_requiring_geom():
        log.debug("[calib] Guessing camera geometry")
<<<<<<< HEAD
        geom = CameraGeometry.guess(event.meta.pixel_pos[telid][0], event.meta.pixel_pos[telid][1],
                                    event.meta.optical_foclen[telid])
=======
        geom = CameraGeometry.guess(*event.inst.pixel_pos[telid],
                                    event.inst.optical_foclen[telid])
>>>>>>> 1d7692c4
        log.debug("[calib] Camera geometry found")

    # Integrate
    integration, integration_window, peakpos = \
        integrator_switch(data_ped, geom, params)

    # Get the integration correction
    int_corr = set_integration_correction(event, telid, params)
    if peakpos[0] is None:
        int_corr = 1

    # Convert integration into charge
    charge = np.round(integration * int_corr)

    return charge, integration_window, data_ped, peakpos


def calibrate_mc(event, telid, params, geom=None):
    """
    Generic calibrator for mc files. Calls the itegrator function to obtain
    the ADC charge, then calibrates that into photo-electrons.

    Parameters
    ----------
    event : container
        A `ctapipe` event container
    telid : int
        telescope id
    params : dict
        REQUIRED:

        params['integrator'] - Integration scheme

        params['integration_window'] - Integration window size and shift of
        integration window centre

        (adapted such that window fits into readout).

        OPTIONAL:

        params['integration_clip_amp'] - Amplitude in p.e. above which the
        signal is clipped.

        params['integration_calib_scale'] : Identical to global variable
        CALIB_SCALE in reconstruct.c in hessioxxx software package. 0.92 is
        the default value (corresponds to HESS). The required value changes
        between cameras (GCT = 1.05).

        params['integration_sigamp'] - Amplitude in ADC counts above pedestal
        at which a signal is considered as significant (separate for
        high gain/low gain).
    geom : `ctapipe.io.CameraGeometry`
        geometry of the camera's pixels. Leave as None for automatic
        calculation when it is required.

    Returns
    -------
    channel_pe : ndarray
        array of pixels with integrated charge [photo-electrons] for the
        chosen channel
        (pedestal substracted)
    window : ndarray
        bool array of same shape as data. Specified which samples are included
        in the integration window
    data_ped : ndarray
        pedestal subtracted data
    channel_peakpos : ndarray
        position of the peak as determined by the peak-finding algorithm
        for each pixel, and for the channel that has been chosen to be used.
    """

    charge, window, data_ped, peakpos = \
        integration_mc(event, telid, params, geom)
    pe = calibrate_amplitude_mc(event, charge, telid, params)
    if 'integration_clip_amp' in params and params['integration_clip_amp']:
        pe[np.where(pe > params['integration_clip_amp'])] \
            = params['integration_clip_amp']

    # Decide between HG and LG channel
    # TODO: add actual logic for decision, currently uses only HG
    channel_pe = pe[0]
    channel_peakpos = peakpos[0]

    return channel_pe, window, data_ped, channel_peakpos<|MERGE_RESOLUTION|>--- conflicted
+++ resolved
@@ -279,13 +279,9 @@
     if geom is None and inverted[params['integrator']]\
             in integrators_requiring_geom():
         log.debug("[calib] Guessing camera geometry")
-<<<<<<< HEAD
-        geom = CameraGeometry.guess(event.meta.pixel_pos[telid][0], event.meta.pixel_pos[telid][1],
-                                    event.meta.optical_foclen[telid])
-=======
+
         geom = CameraGeometry.guess(*event.inst.pixel_pos[telid],
                                     event.inst.optical_foclen[telid])
->>>>>>> 1d7692c4
         log.debug("[calib] Camera geometry found")
 
     # Integrate
