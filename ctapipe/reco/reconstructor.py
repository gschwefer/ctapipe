import weakref
from abc import abstractmethod
<<<<<<< HEAD
from enum import Flag, auto
=======
>>>>>>> 5e5126b7

import astropy.units as u
import joblib
import numpy as np
from astropy.coordinates import AltAz, SkyCoord

from ctapipe.containers import ArrayEventContainer, TelescopeImpactParameterContainer
from ctapipe.core import Provenance, QualityQuery, TelescopeComponent
from ctapipe.core.traits import List

from ..compat import StrEnum
from ..coordinates import shower_impact_distance

__all__ = [
    "Reconstructor",
    "HillasGeometryReconstructor",
    "TooFewTelescopesException",
    "InvalidWidthException",
    "ReconstructionProperty",
]


<<<<<<< HEAD
class ReconstructionProperty(Flag):
=======
class ReconstructionProperty(StrEnum):
>>>>>>> 5e5126b7
    """
    Primary particle properties estimated by a `Reconstructor`

    These properties are of enum.Flag type and can thus be
    combined using bitwise operators to indicate a reconstructor
    provides several properties at once.
    """

    #: Energy if the primary particle
    ENERGY = auto()
    #: Geometric properties of the primary particle,
    #: direction and impact point
    GEOMETRY = auto()
    #: Prediction score that a particle belongs to a certain class
    PARTICLE_TYPE = auto()
    #: Disp, distance of the source position from the Hillas COG along the main axis
    DISP = auto()

    def __str__(self):
        return f"{self.name.lower()}"


class TooFewTelescopesException(Exception):
    """
    Less valid telescope events than required in an array event.
    """


class InvalidWidthException(Exception):
    """Hillas width is 0 or nan"""


class StereoQualityQuery(QualityQuery):
    """Quality criteria for dl1 parameters checked for telescope events to enter
    into stereo reconstruction"""

    quality_criteria = List(
        default_value=[
            ("> 50 phe", "parameters.hillas.intensity > 50"),
            ("Positive width", "parameters.hillas.width.value > 0"),
            ("> 3 pixels", "parameters.morphology.n_pixels > 3"),
        ],
        help=QualityQuery.quality_criteria.help,
    ).tag(config=True)


class Reconstructor(TelescopeComponent):
    """
    This is the base class from which all reconstruction
    algorithms should inherit from
    """

    #: ctapipe_rco entry points may provide Reconstructor implementations
    plugin_entry_point = "ctapipe_reco"

    def __init__(self, subarray, **kwargs):
        super().__init__(subarray=subarray, **kwargs)
        self.quality_query = StereoQualityQuery(parent=self)

    @abstractmethod
    def __call__(self, event: ArrayEventContainer):
        """
        Perform stereo reconstruction on event.

        This method must fill the result of the reconstruction into the
        dl2 structure of the event.

        Parameters
        ----------
        event : `ctapipe.containers.ArrayEventContainer`
            The event, needs to have dl1 parameters.
            Will be filled with the corresponding dl2 containers,
            reconstructed stereo geometry and telescope-wise impact position.
        """

    @classmethod
    def read(cls, path, parent=None, subarray=None, **kwargs):
        """Read a joblib-pickled reconstructor from ``path``

        Parameters
        ----------
        path : str or pathlib.Path
            Path to a Reconstructor instance pickled using joblib
        parent : None or Component or Tool
            Attach a new parent to the loaded class, this will properly
        subarray : SubarrayDescription
            Attach a new subarray to the loaded reconstructor
            A warning will be raised if the telescope types of the
            subarray stored in the pickled class do not match with the
            provided subarray.

        **kwargs are set on the loaded instance

        Returns
        -------
        Reconstructor instance loaded from file
        """
        with open(path, "rb") as f:
            instance = joblib.load(f)

        if not isinstance(instance, cls):
            raise TypeError(
                f"{path} did not contain an instance of {cls}, got {instance}"
            )

        # first deal with kwargs that would need "special" treatmet, parent and subarray
        if parent is not None:
            instance.parent = weakref.proxy(parent)
            instance.log = parent.log.getChild(instance.__class__.__name__)

        if subarray is not None:
            if instance.subarray.telescope_types != subarray.telescope_types:
                instance.log.warning(
                    "Supplied subarray has different telescopes than subarray loaded from file"
                )
            instance.subarray = subarray

        for attr, value in kwargs.items():
            setattr(instance, attr, value)

        Provenance().add_input_file(path, role="reconstructor")
        return instance


class HillasGeometryReconstructor(Reconstructor):
    """
    Base class for algorithms predicting only the shower geometry using Hillas Based methods
    """

    def _create_hillas_dict(self, event):
        hillas_dict = {
            tel_id: dl1.parameters.hillas
            for tel_id, dl1 in event.dl1.tel.items()
            if all(self.quality_query(parameters=dl1.parameters))
        }

        if len(hillas_dict) < 2:
            raise TooFewTelescopesException()

        # check for np.nan or 0 width's as these screw up weights
        if any([np.isnan(h.width.value) for h in hillas_dict.values()]):
            raise InvalidWidthException(
                "A HillasContainer contains an ellipse of width=np.nan"
            )

        if any([h.width.value == 0 for h in hillas_dict.values()]):
            raise InvalidWidthException(
                "A HillasContainer contains an ellipse of width=0"
            )

        return hillas_dict

    @staticmethod
    def _get_telescope_pointings(event):
        return {
            tel_id: SkyCoord(
                alt=event.pointing.tel[tel_id].altitude,
                az=event.pointing.tel[tel_id].azimuth,
                frame=AltAz(),
            )
            for tel_id in event.dl1.tel.keys()
        }

    def _store_impact_parameter(self, event):
        """Compute and store the impact parameter for each reconstruction."""
        geometry = event.dl2.stereo.geometry[self.__class__.__name__]

        if geometry.is_valid:
            impact_distances = shower_impact_distance(
                shower_geom=geometry,
                subarray=self.subarray,
            )
        else:
            n_tels = len(self.subarray)
            impact_distances = u.Quantity(np.full(n_tels, np.nan), u.m)

        default_prefix = TelescopeImpactParameterContainer.default_prefix
        prefix = f"{self.__class__.__name__}_tel_{default_prefix}"
        for tel_id in event.trigger.tels_with_trigger:
            tel_index = self.subarray.tel_indices[tel_id]
            event.dl2.tel[tel_id].impact[
                self.__class__.__name__
            ] = TelescopeImpactParameterContainer(
                distance=impact_distances[tel_index],
                prefix=prefix,
            )<|MERGE_RESOLUTION|>--- conflicted
+++ resolved
@@ -1,9 +1,6 @@
 import weakref
 from abc import abstractmethod
-<<<<<<< HEAD
 from enum import Flag, auto
-=======
->>>>>>> 5e5126b7
 
 import astropy.units as u
 import joblib
@@ -26,11 +23,7 @@
 ]
 
 
-<<<<<<< HEAD
 class ReconstructionProperty(Flag):
-=======
-class ReconstructionProperty(StrEnum):
->>>>>>> 5e5126b7
     """
     Primary particle properties estimated by a `Reconstructor`
 
