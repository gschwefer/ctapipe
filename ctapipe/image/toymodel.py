--- conflicted
+++ resolved
@@ -22,10 +22,6 @@
 
 import astropy.units as u
 import numpy as np
-<<<<<<< HEAD
-from astropy.coordinates import Angle
-=======
->>>>>>> c44226a5
 from numpy.random import default_rng
 from scipy.ndimage import convolve1d
 from scipy.stats import multivariate_normal, norm, skewnorm
@@ -338,11 +334,7 @@
             (np.pi / 2 * skew23) / (skew23 + (0.5 * (4 - np.pi)) ** (2 / 3))
         )
         a = delta / np.sqrt(1 - delta**2)
-<<<<<<< HEAD
-        scale = self.length.to_value(u.m) / np.sqrt(1 - 2 * delta**2 / np.pi)
-=======
         scale = self.length.to_value(self.unit) / np.sqrt(1 - 2 * delta**2 / np.pi)
->>>>>>> c44226a5
         loc = -scale * delta * np.sqrt(2 / np.pi)
 
         return a, loc, scale
