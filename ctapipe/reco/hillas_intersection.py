# Licensed under a 3-clause BSD style license - see LICENSE.rst
"""

TODO:
- Speed tests, need to be certain the looping on all telescopes is not killing
performance
- Introduce new weighting schemes
- Make intersect_lines code more readable

"""
import numpy as np
import itertools
import astropy.units as u
from ctapipe.reco.reco_algorithms import (
    Reconstructor,
    InvalidWidthException,
    TooFewTelescopesException,
)
from ctapipe.containers import (
    ReconstructedGeometryContainer,
    CameraHillasParametersContainer,
    HillasParametersContainer,
)
from ctapipe.instrument import get_atmosphere_profile_functions

from astropy.coordinates import SkyCoord
from ctapipe.coordinates import (
    NominalFrame,
    CameraFrame,
    TelescopeFrame,
    TiltedGroundFrame,
    project_to_ground,
    MissingFrameAttributeWarning,
)
import warnings

from ctapipe.core import traits

__all__ = ["HillasIntersection"]


class HillasIntersection(Reconstructor):
    """
    This class is a simple re-implementation of Hillas parameter based event
    reconstruction. e.g. https://arxiv.org/abs/astro-ph/0607333

    In this case the Hillas parameters are all constructed in the shared
    angular (Nominal) system. Direction reconstruction is performed by
    extrapolation of the major axes of the Hillas parameters in the nominal
    system and the weighted average of the crossing points is taken. Core
    reconstruction is performed by performing the same procedure in the
    tilted ground system.

    The height of maximum is reconstructed by the projection os the image
    centroid onto the shower axis, taking the weighted average of all images.

    Uncertainties on the positions are provided by taking the spread of the
    crossing points, however this means that no uncertainty can be provided
    for multiplicity 2 events.

    Note: only input from CameraFrame is currently supported
    """

    atmosphere_profile_name = traits.CaselessStrEnum(
        ["paranal"], default_value="paranal", help="name of atmosphere profile to use"
    ).tag(config=True)

    weighting = traits.CaselessStrEnum(
        ["Konrad", "hess"], default_value="Konrad", help="Weighting Method name"
    ).tag(config=True)

    def __init__(self, config=None, parent=None, **kwargs):
        """
        Weighting must be a function similar to the weight_konrad already implemented
        """
        super().__init__(config=config, parent=parent, **kwargs)

        # other weighting schemes can be implemented. just add them as additional methods
        if self.weighting == "Konrad":
            self._weight_method = self.weight_konrad

    def predict(self, hillas_dict, subarray, array_pointing, telescopes_pointings=None):
        """

        Parameters
        ----------
        hillas_dict: dict
            Dictionary containing Hillas parameters for all telescopes
            in reconstruction
        inst : ctapipe.io.InstrumentContainer
            instrumental description
        array_pointing: SkyCoord[AltAz]
            pointing direction of the array
        telescopes_pointings: dict[SkyCoord[AltAz]]
            dictionary of pointing direction per each telescope

        Returns
        -------
        ReconstructedShowerContainer:

        """

        # filter warnings for missing obs time. this is needed because MC data has no obs time
        warnings.filterwarnings(action="ignore", category=MissingFrameAttributeWarning)

        # stereoscopy needs at least two telescopes
        if len(hillas_dict) < 2:
            raise TooFewTelescopesException(
                "need at least two telescopes, have {}".format(len(hillas_dict))
            )

        # check for np.nan or 0 width's as these screw up weights
        if any([np.isnan(hillas_dict[tel]["width"].value) for tel in hillas_dict]):
            raise InvalidWidthException(
                "A HillasContainer contains an ellipse of width==np.nan"
            )

        if any([hillas_dict[tel]["width"].value == 0 for tel in hillas_dict]):
            raise InvalidWidthException(
                "A HillasContainer contains an ellipse of width==0"
            )

        if telescopes_pointings is None:
            telescopes_pointings = {
                tel_id: array_pointing for tel_id in hillas_dict.keys()
            }

        tilted_frame = TiltedGroundFrame(pointing_direction=array_pointing)
        grd_coord = subarray.tel_coords
        tilt_coord = grd_coord.transform_to(tilted_frame)

        tel_ids = list(hillas_dict.keys())
        tel_indices = subarray.tel_ids_to_indices(tel_ids)

        tel_x = {
            tel_id: tilt_coord.x[tel_index]
            for tel_id, tel_index in zip(tel_ids, tel_indices)
        }
        tel_y = {
            tel_id: tilt_coord.y[tel_index]
            for tel_id, tel_index in zip(tel_ids, tel_indices)
        }

        nom_frame = NominalFrame(origin=array_pointing)

<<<<<<< HEAD
        hillas_dict_mod = copy.deepcopy(hillas_dict)

        #for tel_id, hillas in hillas_dict_mod.items():
        #    # prevent from using rads instead of meters as inputs
        #    assert hillas.x.to(u.m).unit == u.Unit("m")

        #    focal_length = subarray.tel[tel_id].optics.equivalent_focal_length

        #    camera_frame = CameraFrame(
        #        telescope_pointing=telescopes_pointings[tel_id],
        #        focal_length=focal_length,
        #    )
        #    cog_coords = SkyCoord(x=hillas.x, y=hillas.y, frame=camera_frame)
        #    cog_coords_nom = cog_coords.transform_to(nom_frame)
        #    hillas.x = cog_coords_nom.fov_lat
        #    hillas.y = cog_coords_nom.fov_lon
=======
        hillas_dict_mod = {}

        for tel_id, hillas in hillas_dict.items():
            if isinstance(hillas, CameraHillasParametersContainer):
                focal_length = subarray.tel[tel_id].optics.equivalent_focal_length
                camera_frame = CameraFrame(
                    telescope_pointing=telescopes_pointings[tel_id],
                    focal_length=focal_length,
                )
                cog_coords = SkyCoord(x=hillas.x, y=hillas.y, frame=camera_frame)
                cog_coords_nom = cog_coords.transform_to(nom_frame)
            else:
                telescope_frame = TelescopeFrame(
                    telescope_pointing=telescopes_pointings[tel_id]
                )
                cog_coords = SkyCoord(
                    fov_lon=hillas.fov_lon,
                    fov_lat=hillas.fov_lat,
                    frame=telescope_frame,
                )
                cog_coords_nom = cog_coords.transform_to(nom_frame)
            hillas_dict_mod[tel_id] = HillasParametersContainer(
                fov_lon=cog_coords_nom.fov_lon,
                fov_lat=cog_coords_nom.fov_lat,
                psi=hillas.psi,
                width=hillas.width,
                length=hillas.length,
                intensity=hillas.intensity,
            )
>>>>>>> 22655d18

        src_fov_lon, src_fov_lat, err_fov_lon, err_fov_lat = self.reconstruct_nominal(
            hillas_dict_mod
        )
        core_x, core_y, core_err_x, core_err_y = self.reconstruct_tilted(
            hillas_dict_mod, tel_x, tel_y
        )

        err_fov_lon *= u.rad
        err_fov_lat *= u.rad

<<<<<<< HEAD
        nom = SkyCoord(fov_lat=src_y * u.rad, fov_lon=src_x * u.rad, frame=nom_frame)
        # nom = sky_pos.transform_to(nom_frame)
=======
        nom = SkyCoord(
            fov_lon=src_fov_lon * u.rad, fov_lat=src_fov_lat * u.rad, frame=nom_frame
        )
>>>>>>> 22655d18
        sky_pos = nom.transform_to(array_pointing.frame)

        tilt = SkyCoord(x=core_x * u.m, y=core_y * u.m, frame=tilted_frame)
        grd = project_to_ground(tilt)
        x_max = self.reconstruct_xmax(
            nom.fov_lon,
            nom.fov_lat,
            tilt.x,
            tilt.y,
            hillas_dict_mod,
            tel_x,
            tel_y,
            90 * u.deg - array_pointing.alt,
        )

        src_error = np.sqrt(err_fov_lon ** 2 + err_fov_lat ** 2)

        result = ReconstructedGeometryContainer(
            alt=sky_pos.altaz.alt.to(u.rad),
            az=sky_pos.altaz.az.to(u.rad),
            core_x=grd.x,
            core_y=grd.y,
            core_uncert=u.Quantity(np.sqrt(core_err_x ** 2 + core_err_y ** 2), u.m),
            tel_ids=[h for h in hillas_dict_mod.keys()],
            average_intensity=np.mean([h.intensity for h in hillas_dict_mod.values()]),
            is_valid=True,
            alt_uncert=src_error.to(u.rad),
            az_uncert=src_error.to(u.rad),
            h_max=x_max,
            h_max_uncert=u.Quantity(np.nan * x_max.unit),
            goodness_of_fit=np.nan,
        )
        return result

    def reconstruct_nominal(self, hillas_parameters):
        """
        Perform event reconstruction by simple Hillas parameter intersection
        in the nominal system

        Parameters
        ----------
        hillas_parameters: dict
            Hillas parameter objects

        Returns
        -------
        Reconstructed event position in the horizon system

        """
        if len(hillas_parameters) < 2:
            return None  # Throw away events with < 2 images

        # Find all pairs of Hillas parameters
        combos = itertools.combinations(list(hillas_parameters.values()), 2)
        hillas_pairs = list(combos)

        # Copy parameters we need to a numpy array to speed things up
        h1 = list(
            map(
                lambda h: [
                    h[0].psi.to_value(u.rad),
                    h[0].fov_lon.to_value(u.rad),
                    h[0].fov_lat.to_value(u.rad),
                    h[0].intensity,
                ],
                hillas_pairs,
            )
        )
        h1 = np.array(h1)
        h1 = np.transpose(h1)

        h2 = list(
            map(
                lambda h: [
                    h[1].psi.to_value(u.rad),
                    h[1].fov_lon.to_value(u.rad),
                    h[1].fov_lat.to_value(u.rad),
                    h[1].intensity,
                ],
                hillas_pairs,
            )
        )
        h2 = np.array(h2)
        h2 = np.transpose(h2)

        # Perform intersection
        sx, sy = self.intersect_lines(h1[1], h1[2], h1[0], h2[1], h2[2], h2[0])

        # Weight by chosen method
        weight = self._weight_method(h1[3], h2[3])
        # And sin of interception angle
        weight *= self.weight_sin(h1[0], h2[0])

        # Make weighted average of all possible pairs
        x_pos = np.average(sx, weights=weight)
        y_pos = np.average(sy, weights=weight)
        var_x = np.average((sx - x_pos) ** 2, weights=weight)
        var_y = np.average((sy - y_pos) ** 2, weights=weight)

        return x_pos, y_pos, np.sqrt(var_x), np.sqrt(var_y)

    def reconstruct_tilted(self, hillas_parameters, tel_x, tel_y):
        """
        Core position reconstruction by image axis intersection in the tilted
        system

        Parameters
        ----------
        hillas_parameters: dict
            Hillas parameter objects
        tel_x: dict
            Telescope X positions, tilted system
        tel_y: dict
            Telescope Y positions, tilted system

        Returns
        -------
        (float, float, float, float):
            core position X, core position Y, core uncertainty X,
            core uncertainty X
        """
        if len(hillas_parameters) < 2:
            return None  # Throw away events with < 2 images
        hill_list = list()
        tx = list()
        ty = list()

        # Need to loop here as dict is unordered
        for tel in hillas_parameters.keys():
            hill_list.append(hillas_parameters[tel])
            tx.append(tel_x[tel])
            ty.append(tel_y[tel])

        # Find all pairs of Hillas parameters
        hillas_pairs = list(itertools.combinations(hill_list, 2))
        tel_x = list(itertools.combinations(tx, 2))
        tel_y = list(itertools.combinations(ty, 2))

        tx = np.zeros((len(tel_x), 2))
        ty = np.zeros((len(tel_y), 2))
        for i, _ in enumerate(tel_x):
            tx[i][0], tx[i][1] = tel_x[i][0].to_value(u.m), tel_x[i][1].to_value(u.m)
            ty[i][0], ty[i][1] = tel_y[i][0].to_value(u.m), tel_y[i][1].to_value(u.m)

        tel_x = np.array(tx)
        tel_y = np.array(ty)

        # Copy parameters we need to a numpy array to speed things up
        hillas1 = map(
            lambda h: [h[0].psi.to_value(u.rad), h[0].intensity], hillas_pairs
        )
        hillas1 = np.array(list(hillas1))
        hillas1 = np.transpose(hillas1)

        hillas2 = map(
            lambda h: [h[1].psi.to_value(u.rad), h[1].intensity], hillas_pairs
        )
        hillas2 = np.array(list(hillas2))
        hillas2 = np.transpose(hillas2)

        # Perform intersection
        crossing_y, crossing_x = self.intersect_lines(
            tel_y[:, 0], tel_x[:, 0], hillas1[0], tel_y[:, 1], tel_x[:, 1], hillas2[0]
        )

        # Weight by chosen method
        weight = self._weight_method(hillas1[1], hillas2[1])
        # And sin of interception angle
        weight *= self.weight_sin(hillas1[0], hillas2[0])

        # Make weighted average of all possible pairs
        x_pos = np.average(crossing_x, weights=weight)
        y_pos = np.average(crossing_y, weights=weight)
        var_x = np.average((crossing_x - x_pos) ** 2, weights=weight)
        var_y = np.average((crossing_y - y_pos) ** 2, weights=weight)

        return x_pos, y_pos, np.sqrt(var_x), np.sqrt(var_y)

    def reconstruct_xmax(
        self, source_x, source_y, core_x, core_y, hillas_parameters, tel_x, tel_y, zen
    ):
        """
        Geometrical depth of shower maximum reconstruction, assuming the shower
        maximum lies at the image centroid

        Parameters
        ----------
        source_x: float
            Source X position in nominal system
        source_y: float
            Source Y position in nominal system
        core_x: float
            Core X position in nominal system
        core_y: float
            Core Y position in nominal system
        hillas_parameters: dict
            Dictionary of hillas parameters objects
        tel_x: dict
            Dictionary of telescope X positions in tilted frame
        tel_y: dict
            Dictionary of telescope Y positions in tilted frame
        zen: float
            Zenith angle of shower

        Returns
        -------
        float:
            Estimated depth of shower maximum
        """
        cog_x = list()
        cog_y = list()
        amp = list()

        tx = list()
        ty = list()

        # Loops over telescopes in event
        for tel in hillas_parameters.keys():
            cog_x.append(hillas_parameters[tel].fov_lon.to_value(u.rad))
            cog_y.append(hillas_parameters[tel].fov_lat.to_value(u.rad))
            amp.append(hillas_parameters[tel].intensity)

            tx.append(tel_x[tel].to_value(u.m))
            ty.append(tel_y[tel].to_value(u.m))

        height = get_shower_height(
            source_x.to_value(u.rad),
            source_y.to_value(u.rad),
            np.array(cog_x),
            np.array(cog_y),
            core_x.to_value(u.m),
            core_y.to_value(u.m),
            np.array(tx),
            np.array(ty),
        )
        weight = np.array(amp)
        mean_height = np.sum(height * weight) / np.sum(weight)

        # This value is height above telescope in the tilted system,
        # we should convert to height above ground
        mean_height *= np.cos(zen)

        # Add on the height of the detector above sea level
        mean_height += 2100  # TODO: replace with instrument info

        if mean_height > 100000 or np.isnan(mean_height):
            mean_height = 100000

        mean_height *= u.m
        # Lookup this height in the depth tables, the convert Hmax to Xmax
        # x_max = self.thickness_profile(mean_height.to(u.km))
        # Convert to slant depth
        # x_max /= np.cos(zen)

        return mean_height

    @staticmethod
    def intersect_lines(xp1, yp1, phi1, xp2, yp2, phi2):
        """
        Perform intersection of two lines. This code is borrowed from read_hess.

        Parameters
        ----------
        xp1: ndarray
            X position of first image
        yp1: ndarray
            Y position of first image
        phi1: ndarray
            Rotation angle of first image
        xp2: ndarray
            X position of second image
        yp2: ndarray
            Y position of second image
        phi2: ndarray
            Rotation angle of second image

        Returns
        -------
        ndarray of x and y crossing points for all pairs
        """
        sin_1 = np.sin(phi1)
        cos_1 = np.cos(phi1)
        a1 = sin_1
        b1 = -1 * cos_1
        c1 = yp1 * cos_1 - xp1 * sin_1

        sin_2 = np.sin(phi2)
        cos_2 = np.cos(phi2)

        a2 = sin_2
        b2 = -1 * cos_2
        c2 = yp2 * cos_2 - xp2 * sin_2

        det_ab = a1 * b2 - a2 * b1
        det_bc = b1 * c2 - b2 * c1
        det_ca = c1 * a2 - c2 * a1

        # if  math.fabs(det_ab) < 1e-14 : # /* parallel */
        #    return 0,0
        xs = det_bc / det_ab
        ys = det_ca / det_ab

        return xs, ys

    @staticmethod
    def weight_konrad(p1, p2):
        return (p1 * p2) / (p1 + p2)

    @staticmethod
    def weight_sin(phi1, phi2):
        return np.abs(np.sin(phi1 - phi2))


def get_shower_height(
    source_x, source_y, cog_x, cog_y, core_x, core_y, tel_pos_x, tel_pos_y
):
    """
    Function to calculate the depth of shower maximum geometrically under the assumption
    that the shower maximum lies at the brightest point of the camera image.
    Parameters
    ----------
    source_x: float
        Event source position in nominal frame
    source_y: float
        Event source position in nominal frame
    cog_x: list[float]
        Center of gravity x-position for all the telescopes in rad
    cog_y: list[float]
        Center of gravity y-position for all the telescopes in rad
    core_x: float
        Event core position in telescope tilted frame
    core_y: float
        Event core position in telescope tilted frame
    tel_pos_x: list
        List of telescope X positions in tilted frame
    tel_pos_y: list
        List of telescope Y positions in tilted frame

    Returns
    -------
    float: Depth of maximum of air shower
    """

    # Calculate displacement of image centroid from source position (in rad)
    disp = np.sqrt((cog_x - source_x) ** 2 + (cog_y - source_y) ** 2)
    # Calculate impact parameter of the shower
    impact = np.sqrt((tel_pos_x - core_x) ** 2 + (tel_pos_y - core_y) ** 2)

    # Distance above telescope is ration of these two (small angle)
    height = impact / disp
    return height<|MERGE_RESOLUTION|>--- conflicted
+++ resolved
@@ -143,24 +143,6 @@
 
         nom_frame = NominalFrame(origin=array_pointing)
 
-<<<<<<< HEAD
-        hillas_dict_mod = copy.deepcopy(hillas_dict)
-
-        #for tel_id, hillas in hillas_dict_mod.items():
-        #    # prevent from using rads instead of meters as inputs
-        #    assert hillas.x.to(u.m).unit == u.Unit("m")
-
-        #    focal_length = subarray.tel[tel_id].optics.equivalent_focal_length
-
-        #    camera_frame = CameraFrame(
-        #        telescope_pointing=telescopes_pointings[tel_id],
-        #        focal_length=focal_length,
-        #    )
-        #    cog_coords = SkyCoord(x=hillas.x, y=hillas.y, frame=camera_frame)
-        #    cog_coords_nom = cog_coords.transform_to(nom_frame)
-        #    hillas.x = cog_coords_nom.fov_lat
-        #    hillas.y = cog_coords_nom.fov_lon
-=======
         hillas_dict_mod = {}
 
         for tel_id, hillas in hillas_dict.items():
@@ -190,7 +172,6 @@
                 length=hillas.length,
                 intensity=hillas.intensity,
             )
->>>>>>> 22655d18
 
         src_fov_lon, src_fov_lat, err_fov_lon, err_fov_lat = self.reconstruct_nominal(
             hillas_dict_mod
@@ -202,14 +183,9 @@
         err_fov_lon *= u.rad
         err_fov_lat *= u.rad
 
-<<<<<<< HEAD
-        nom = SkyCoord(fov_lat=src_y * u.rad, fov_lon=src_x * u.rad, frame=nom_frame)
-        # nom = sky_pos.transform_to(nom_frame)
-=======
         nom = SkyCoord(
             fov_lon=src_fov_lon * u.rad, fov_lat=src_fov_lat * u.rad, frame=nom_frame
         )
->>>>>>> 22655d18
         sky_pos = nom.transform_to(array_pointing.frame)
 
         tilt = SkyCoord(x=core_x * u.m, y=core_y * u.m, frame=tilted_frame)
